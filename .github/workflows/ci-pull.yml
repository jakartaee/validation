# This workflow will build a Java project with Maven, and cache/restore any dependencies to improve the workflow execution time
# For more information see: https://docs.github.com/actions/automating-builds-and-tests/building-and-testing-java-with-maven

name: Java CI with Maven on Pull

on:
  pull_request:
    branches: [ "main" ]

permissions:
  contents: read

jobs:
  build:

    strategy:
      matrix:
        java-version: [ '17', '21' ]

    runs-on: ubuntu-latest

    steps:
    - uses: actions/checkout@b4ffde65f46336ab88eb53be808477a3936bae11 # v4.1.1
<<<<<<< HEAD
    - name: Set up JDK ${{ matrix.java-version }}
      uses: actions/setup-java@0ab4596768b603586c0de567f2430c30f5b0d2b0 # v3.13.0
=======
    - name: Set up JDK 21 #${{ matrix.java-version }}
      uses: actions/setup-java@387ac29b308b003ca37ba93a6cab5eb57c8f5f93 # v4.0.0
>>>>>>> 29ea0de1
      with:
        java-version: ${{ matrix.java-version }}
        distribution: 'temurin'
        cache: maven
    - name: Build API
      run: mvn -B install --file pom.xml<|MERGE_RESOLUTION|>--- conflicted
+++ resolved
@@ -21,13 +21,8 @@
 
     steps:
     - uses: actions/checkout@b4ffde65f46336ab88eb53be808477a3936bae11 # v4.1.1
-<<<<<<< HEAD
-    - name: Set up JDK ${{ matrix.java-version }}
-      uses: actions/setup-java@0ab4596768b603586c0de567f2430c30f5b0d2b0 # v3.13.0
-=======
     - name: Set up JDK 21 #${{ matrix.java-version }}
       uses: actions/setup-java@387ac29b308b003ca37ba93a6cab5eb57c8f5f93 # v4.0.0
->>>>>>> 29ea0de1
       with:
         java-version: ${{ matrix.java-version }}
         distribution: 'temurin'
